// Copyright (c) Microsoft Corporation. All rights reserved.
// Licensed under the MIT license.

import { ReplayableAudioNode } from "../common.browser/Exports";
import {
    ConnectionEvent,
    ConnectionMessage,
    ConnectionOpenResponse,
    ConnectionState,
    createGuid,
    createNoDashGuid,
    Deferred,
    IAudioSource,
    IAudioStreamNode,
    IConnection,
    IStreamChunk,
    MessageType,
    Promise,
    PromiseHelper,
    PromiseResult,
    ServiceEvent,
} from "../common/Exports";
import { PullAudioOutputStreamImpl } from "../sdk/Audio/AudioOutputStream";
import { AudioStreamFormatImpl } from "../sdk/Audio/AudioStreamFormat";
import {
    ActivityReceivedEventArgs,
    AudioOutputStream,
    CancellationErrorCode,
    CancellationReason,
    DialogServiceConnector,
    PropertyCollection,
    PropertyId,
    PullAudioOutputStream,
    RecognitionEventArgs,
    ResultReason,
    SessionEventArgs,
    SpeechRecognitionCanceledEventArgs,
    SpeechRecognitionEventArgs,
    SpeechRecognitionResult,
} from "../sdk/Exports";
import { DialogServiceTurnStateManager } from "./DialogServiceTurnStateManager";
import {
    AgentConfig,
    CancellationErrorCodePropertyName,
    EnumTranslation,
    ISpeechConfigAudioDevice,
    RecognitionStatus,
    RequestSession,
    ServiceRecognizerBase,
    SimpleSpeechPhrase,
    SpeechDetected,
    SpeechHypothesis,
} from "./Exports";
import { AuthInfo, IAuthentication } from "./IAuthentication";
import { IConnectionFactory } from "./IConnectionFactory";
import { RecognitionMode, RecognizerConfig } from "./RecognizerConfig";
import { ActivityPayloadResponse } from "./ServiceMessages/ActivityResponsePayload";
import { SpeechConnectionMessage } from "./SpeechConnectionMessage.Internal";

export class DialogServiceAdapter extends ServiceRecognizerBase {
    private privDialogServiceConnector: DialogServiceConnector;
    private privDialogConnectionFactory: IConnectionFactory;
    private privDialogAuthFetchEventId: string;
    private privDialogIsDisposed: boolean;
    private privDialogAuthentication: IAuthentication;
    private privDialogAudioSource: IAudioSource;
    private privDialogRequestSession: RequestSession;

    // A promise for a configured connection.
    // Do not consume directly, call fetchDialogConnection instead.
    private privConnectionConfigPromise: Promise<IConnection>;

    // A promise for a connection, but one that has not had the speech context sent yet.
    // Do not consume directly, call fetchDialogConnection instead.
    private privDialogConnectionPromise: Promise<IConnection>;

    private privConnectionLoop: Promise<IConnection>;
    private terminateMessageLoop: boolean;
    private agentConfigSent: boolean;
    private privLastResult: SpeechRecognitionResult;

    // Turns are of two kinds:
    // 1: SR turns, end when the SR result is returned and then turn end.
    // 2: Service turns where an activity is sent by the service along with the audio.
    private privTurnStateManager: DialogServiceTurnStateManager;

    public constructor(
        authentication: IAuthentication,
        connectionFactory: IConnectionFactory,
        audioSource: IAudioSource,
        recognizerConfig: RecognizerConfig,
        dialogServiceConnector: DialogServiceConnector) {

        super(authentication, connectionFactory, audioSource, recognizerConfig, dialogServiceConnector);

        this.privDialogServiceConnector = dialogServiceConnector;
        this.privDialogAuthentication = authentication;
        this.receiveMessageOverride = this.receiveDialogMessageOverride;
        this.privTurnStateManager = new DialogServiceTurnStateManager();
        this.recognizeOverride = this.listenOnce;
        this.connectImplOverride = this.dialogConnectImpl;
        this.configConnectionOverride = this.configConnection;
        this.fetchConnectionOverride = this.fetchDialogConnection;
        this.disconnectOverride = this.privDisconnect;
        this.privDialogAudioSource = audioSource;
        this.privDialogRequestSession = new RequestSession(audioSource.id());
        this.privDialogConnectionFactory = connectionFactory;
        this.privDialogIsDisposed = false;
        this.agentConfigSent = false;
        this.privLastResult = null;
    }

    public isDisposed(): boolean {
        return this.privDialogIsDisposed;
    }

    public dispose(reason?: string): void {
        this.privDialogIsDisposed = true;
        if (this.privConnectionConfigPromise) {
            this.privConnectionConfigPromise.onSuccessContinueWith((connection: IConnection) => {
                connection.dispose(reason);
            });
        }
    }

    public sendMessage = (message: string): void => {
        const interactionGuid: string = createGuid();
        const requestId: string = createNoDashGuid();

        const agentMessage: any = {
            context: {
                interactionId: interactionGuid
            },
            messagePayload: message,
            version: 0.5
        };

        const agentMessageJson = JSON.stringify(agentMessage);

        this.fetchDialogConnection().onSuccessContinueWith((connection: IConnection) => {
            connection.send(new SpeechConnectionMessage(
                MessageType.Text,
                "agent",
                requestId,
                "application/json",
                agentMessageJson));
        });
    }

    protected privDisconnect(): void {
        this.cancelRecognition(this.privDialogRequestSession.sessionId,
            this.privDialogRequestSession.requestId,
            CancellationReason.Error,
            CancellationErrorCode.NoError,
            "Disconnecting");

        this.terminateMessageLoop = true;
        this.agentConfigSent = false;
        if (this.privDialogConnectionPromise.result().isCompleted) {
            if (!this.privDialogConnectionPromise.result().isError) {
                this.privDialogConnectionPromise.result().result.dispose();
                this.privDialogConnectionPromise = null;
            }
        } else {
            this.privDialogConnectionPromise.onSuccessContinueWith((connection: IConnection) => {
                connection.dispose();
            });
        }
    }

    protected processTypeSpecificMessages(connectionMessage: SpeechConnectionMessage): boolean {

        const resultProps: PropertyCollection = new PropertyCollection();
        if (connectionMessage.messageType === MessageType.Text) {
            resultProps.setProperty(PropertyId.SpeechServiceResponse_JsonResult, connectionMessage.textBody);
        }

        let result: SpeechRecognitionResult;
        let processed: boolean;

        switch (connectionMessage.path.toLowerCase()) {
            case "speech.phrase":
                const speechPhrase: SimpleSpeechPhrase = SimpleSpeechPhrase.fromJSON(connectionMessage.textBody);

                this.privDialogRequestSession.onPhraseRecognized(this.privDialogRequestSession.currentTurnAudioOffset + speechPhrase.Offset + speechPhrase.Duration);

                if (speechPhrase.RecognitionStatus === RecognitionStatus.Success) {
                    const args: SpeechRecognitionEventArgs = this.fireEventForResult(speechPhrase, resultProps);
                    this.privLastResult = args.result;

                    if (!!this.privDialogServiceConnector.recognized) {
                        try {
                            this.privDialogServiceConnector.recognized(this.privDialogServiceConnector, args);
                            /* tslint:disable:no-empty */
                        } catch (error) {
                            // Not going to let errors in the event handler
                            // trip things up.
                        }
                    }
                }
                processed = true;
                break;
            case "speech.hypothesis":
                const hypothesis: SpeechHypothesis = SpeechHypothesis.fromJSON(connectionMessage.textBody);
                const offset: number = hypothesis.Offset + this.privDialogRequestSession.currentTurnAudioOffset;

                result = new SpeechRecognitionResult(
                    this.privDialogRequestSession.requestId,
                    ResultReason.RecognizingSpeech,
                    hypothesis.Text,
                    hypothesis.Duration,
                    offset,
                    undefined,
                    connectionMessage.textBody,
                    resultProps);

                this.privDialogRequestSession.onHypothesis(offset);

                const ev = new SpeechRecognitionEventArgs(result, hypothesis.Duration, this.privDialogRequestSession.sessionId);

                if (!!this.privDialogServiceConnector.recognizing) {
                    try {
                        this.privDialogServiceConnector.recognizing(this.privDialogServiceConnector, ev);
                        /* tslint:disable:no-empty */
                    } catch (error) {
                        // Not going to let errors in the event handler
                        // trip things up.
                    }
                }
                processed = true;
                break;

            case "audio":
                {
                    const audioRequestId = connectionMessage.requestId.toUpperCase();
                    const turn = this.privTurnStateManager.GetTurn(audioRequestId);
                    try {
                        // Empty binary message signals end of stream.
                        if (!connectionMessage.binaryBody) {
                            turn.endAudioStream();
                        } else {
                            turn.audioStream.write(connectionMessage.binaryBody);
                        }
                    } catch (error) {
                        // Not going to let errors in the event handler
                        // trip things up.
                    }
                }
                processed = true;
                break;

            case "response":
                {
                    const responseRequestId = connectionMessage.requestId.toUpperCase();
                    const activityPayload: ActivityPayloadResponse = ActivityPayloadResponse.fromJSON(connectionMessage.textBody);
                    const turn = this.privTurnStateManager.GetTurn(responseRequestId);

                    // update the conversation Id
                    if (activityPayload.conversationId) {
                        const updateAgentConfig = this.agentConfig.get();
                        updateAgentConfig.botInfo.conversationId = activityPayload.conversationId;
                        this.agentConfig.set(updateAgentConfig);
                    }

                    const pullAudioOutputStream: PullAudioOutputStreamImpl = turn.processActivityPayload(activityPayload);
                    const activity = new ActivityReceivedEventArgs(activityPayload.messagePayload, pullAudioOutputStream);
                    if (!!this.privDialogServiceConnector.activityReceived) {
                        try {
                            this.privDialogServiceConnector.activityReceived(this.privDialogServiceConnector, activity);
                            /* tslint:disable:no-empty */
                        } catch (error) {
                            // Not going to let errors in the event handler
                            // trip things up.
                        }
                    }
                }
                processed = true;
                break;

            default:
                break;
        }
        return processed;
    }

    // Cancels recognition.
    protected cancelRecognition(
        sessionId: string,
        requestId: string,
        cancellationReason: CancellationReason,
        errorCode: CancellationErrorCode,
        error: string): void {

        this.terminateMessageLoop = true;

        if (!!this.privDialogRequestSession.isRecognizing) {
            this.privDialogRequestSession.onStopRecognizing();
        }

        if (!!this.privDialogServiceConnector.canceled) {
            const properties: PropertyCollection = new PropertyCollection();
            properties.setProperty(CancellationErrorCodePropertyName, CancellationErrorCode[errorCode]);

            const cancelEvent: SpeechRecognitionCanceledEventArgs = new SpeechRecognitionCanceledEventArgs(
                cancellationReason,
                error,
                errorCode,
                undefined,
                sessionId);

            try {
                this.privDialogServiceConnector.canceled(this.privDialogServiceConnector, cancelEvent);
                /* tslint:disable:no-empty */
            } catch { }

            if (!!this.privSuccessCallback) {
                const result: SpeechRecognitionResult = new SpeechRecognitionResult(
                    undefined, // ResultId
                    ResultReason.Canceled,
                    undefined, // Text
                    undefined, // Druation
                    undefined, // Offset
                    error,
                    undefined, // Json
                    properties);
                try {
                    this.privSuccessCallback(result);
                    this.privSuccessCallback = undefined;
                    /* tslint:disable:no-empty */
                } catch { }
            }
        }
    }

    protected listenOnce = (
        recoMode: RecognitionMode,
        successCallback: (e: SpeechRecognitionResult) => void,
        errorCallback: (e: string) => void
    ): Promise<boolean> => {
        this.privRecognizerConfig.recognitionMode = recoMode;

        this.privSuccessCallback = successCallback;
        this.privErrorCallback = errorCallback;

        this.privDialogRequestSession.startNewRecognition();
        this.privDialogRequestSession.listenForServiceTelemetry(this.privDialogAudioSource.events);

        // Start the connection to the service. The promise this will create is stored and will be used by configureConnection().
        this.dialogConnectImpl();

        this.sendPreAudioMessages();

        return this.privDialogAudioSource
            .attach(this.privDialogRequestSession.audioNodeId)
            .continueWithPromise<boolean>((result: PromiseResult<IAudioStreamNode>) => {
                let audioNode: ReplayableAudioNode;

                if (result.isError) {
                    this.cancelRecognition(this.privDialogRequestSession.sessionId, this.privDialogRequestSession.requestId, CancellationReason.Error, CancellationErrorCode.ConnectionFailure, result.error);
                    return PromiseHelper.fromError<boolean>(result.error);
                }

                return this.privDialogAudioSource.format.onSuccessContinueWithPromise<boolean>((format: AudioStreamFormatImpl) => {
                    audioNode = new ReplayableAudioNode(result.result, format.avgBytesPerSec);
                    this.privDialogRequestSession.onAudioSourceAttachCompleted(audioNode, false);

                    return this.privDialogAudioSource.deviceInfo.onSuccessContinueWithPromise<boolean>((deviceInfo: ISpeechConfigAudioDevice): Promise<boolean> => {
                        this.privRecognizerConfig.SpeechServiceConfig.Context.audio = { source: deviceInfo };

                        return this.configConnection()
                            .continueWithPromise<boolean>((result: PromiseResult<IConnection>): Promise<boolean> => {
                                if (result.isError) {
                                    this.cancelRecognitionLocal(CancellationReason.Error, CancellationErrorCode.ConnectionFailure, result.error);
                                    return PromiseHelper.fromError(result.error);
                                }

                                const sessionStartEventArgs: SessionEventArgs = new SessionEventArgs(this.privDialogRequestSession.sessionId);

                                if (!!this.privRecognizer.sessionStarted) {
                                    this.privRecognizer.sessionStarted(this.privRecognizer, sessionStartEventArgs);
                                }

                                const audioSendPromise = this.sendAudio(audioNode);

                                // /* tslint:disable:no-empty */
                                audioSendPromise.on((_: boolean) => { /*add? return true;*/ }, (error: string) => {
                                    this.cancelRecognition(this.privDialogRequestSession.sessionId, this.privDialogRequestSession.requestId, CancellationReason.Error, CancellationErrorCode.RuntimeError, error);
                                });

                                return PromiseHelper.fromResult(true);
                            });
                    });
                });
            });
    }

    protected sendAudio = (audioStreamNode: IAudioStreamNode): Promise<boolean> => {
        return this.privDialogAudioSource.format.onSuccessContinueWithPromise<boolean>((audioFormat: AudioStreamFormatImpl) => {
            // NOTE: Home-baked promises crash ios safari during the invocation
            // of the error callback chain (looks like the recursion is way too deep, and
            // it blows up the stack). The following construct is a stop-gap that does not
            // bubble the error up the callback chain and hence circumvents this problem.
            // TODO: rewrite with ES6 promises.
            const deferred = new Deferred<boolean>();

            // The time we last sent data to the service.
            let nextSendTime: number = Date.now();

            // Max amount to send before we start to throttle
            const fastLaneSizeMs: string = this.privRecognizerConfig.parameters.getProperty("SPEECH-TransmitLengthBeforThrottleMs", "5000");
            const maxSendUnthrottledBytes: number = audioFormat.avgBytesPerSec / 1000 * parseInt(fastLaneSizeMs, 10);
            const startRecogNumber: number = this.privDialogRequestSession.recogNumber;

            const readAndUploadCycle = () => {

                // If speech is done, stop sending audio.
                if (!this.privDialogIsDisposed &&
                    !this.privDialogRequestSession.isSpeechEnded &&
                    this.privDialogRequestSession.isRecognizing &&
                    this.privDialogRequestSession.recogNumber === startRecogNumber) {
                    this.fetchDialogConnection().on((connection: IConnection) => {
                        audioStreamNode.read().on(
                            (audioStreamChunk: IStreamChunk<ArrayBuffer>) => {
                                // we have a new audio chunk to upload.
                                if (this.privDialogRequestSession.isSpeechEnded) {
                                    // If service already recognized audio end then don't send any more audio
                                    deferred.resolve(true);
                                    return;
                                }

                                let payload: ArrayBuffer;
                                let sendDelay: number;

                                if (!audioStreamChunk || audioStreamChunk.isEnd) {
                                    payload = null;
                                    sendDelay = 0;
                                } else {
                                    payload = audioStreamChunk.buffer;
                                    this.privDialogRequestSession.onAudioSent(payload.byteLength);

                                    if (maxSendUnthrottledBytes >= this.privDialogRequestSession.bytesSent) {
                                        sendDelay = 0;
                                    } else {
                                        sendDelay = Math.max(0, nextSendTime - Date.now());
                                    }
                                }

                                // Are we ready to send, or need we delay more?
                                setTimeout(() => {
                                    if (payload !== null) {
                                        nextSendTime = Date.now() + (payload.byteLength * 1000 / (audioFormat.avgBytesPerSec * 2));
                                    }

                                    const uploaded: Promise<boolean> = connection.send(
                                        new SpeechConnectionMessage(
                                            MessageType.Binary, "audio", this.privDialogRequestSession.requestId, null, payload));

                                    if (audioStreamChunk && !audioStreamChunk.isEnd) {
                                        uploaded.continueWith((_: PromiseResult<boolean>) => {

                                            // Regardless of success or failure, schedule the next upload.
                                            // If the underlying connection was broken, the next cycle will
                                            // get a new connection and re-transmit missing audio automatically.
                                            readAndUploadCycle();
                                        });
                                    } else {
                                        // the audio stream has been closed, no need to schedule next
                                        // read-upload cycle.
                                        this.privDialogRequestSession.onSpeechEnded();
                                        deferred.resolve(true);
                                    }
                                }, sendDelay);
                            },
                            (error: string) => {
                                if (this.privDialogRequestSession.isSpeechEnded) {
                                    // For whatever reason, Reject is used to remove queue subscribers inside
                                    // the Queue.DrainAndDispose invoked from DetachAudioNode down below, which
                                    // means that sometimes things can be rejected in normal circumstances, without
                                    // any errors.
                                    deferred.resolve(true); // TODO: remove the argument, it's is completely meaningless.
                                } else {
                                    // Only reject, if there was a proper error.
                                    deferred.reject(error);
                                }
                            });
                    }, (error: string) => {
                        deferred.reject(error);
                    });
                }
            };

            readAndUploadCycle();

            return deferred.promise();
        });
    }

    protected sendWaveHeader(connection: IConnection): Promise<boolean> {
        return this.audioSource.format.onSuccessContinueWithPromise<boolean>((format: AudioStreamFormatImpl) => {
            return connection.send(new SpeechConnectionMessage(
                MessageType.Binary,
                "audio",
                this.privDialogRequestSession.requestId,
                null,
                format.header));
        });
    }

    // Establishes a websocket connection to the end point.
    private dialogConnectImpl(isUnAuthorized: boolean = false): Promise<IConnection> {
        if (this.privDialogConnectionPromise) {
            if (this.privDialogConnectionPromise.result().isCompleted &&
                (this.privDialogConnectionPromise.result().isError
                    || this.privDialogConnectionPromise.result().result.state() === ConnectionState.Disconnected)) {
                this.agentConfigSent = false;
                this.privDialogConnectionPromise = null;
                this.terminateMessageLoop = true;
                return this.configConnection();
            } else {
                return this.privDialogConnectionPromise;
            }
        }

        this.privDialogAuthFetchEventId = createNoDashGuid();

        // keep the connectionId for reconnect events
        if (this.privConnectionId === undefined) {
            this.privConnectionId = createNoDashGuid();
        }

        this.privDialogRequestSession.onPreConnectionStart(this.privDialogAuthFetchEventId, this.privConnectionId);

        const authPromise = isUnAuthorized ? this.privDialogAuthentication.fetchOnExpiry(this.privDialogAuthFetchEventId) : this.privDialogAuthentication.fetch(this.privDialogAuthFetchEventId);

        this.privDialogConnectionPromise = authPromise
            .continueWithPromise((result: PromiseResult<AuthInfo>) => {
                if (result.isError) {
                    this.privDialogRequestSession.onAuthCompleted(true, result.error);
                    throw new Error(result.error);
                } else {
                    this.privDialogRequestSession.onAuthCompleted(false);
                }

                const connection: IConnection = this.privDialogConnectionFactory.create(this.privRecognizerConfig, result.result, this.privConnectionId);

                this.privDialogRequestSession.listenForServiceTelemetry(connection.events);

                // Attach to the underlying event. No need to hold onto the detach pointers as in the event the connection goes away,
                // it'll stop sending events.
                connection.events.attach((event: ConnectionEvent) => {
                    this.connectionEvents.onEvent(event);
                });

                return connection.open().onSuccessContinueWithPromise((response: ConnectionOpenResponse): Promise<IConnection> => {
                    if (response.statusCode === 200) {
                        this.privDialogRequestSession.onPreConnectionStart(this.privDialogAuthFetchEventId, this.privConnectionId);
                        this.privDialogRequestSession.onConnectionEstablishCompleted(response.statusCode);

                        return PromiseHelper.fromResult<IConnection>(connection);
                    } else if (response.statusCode === 403 && !isUnAuthorized) {
                        return this.dialogConnectImpl(true);
                    } else {
                        this.privDialogRequestSession.onConnectionEstablishCompleted(response.statusCode, response.reason);
                        return PromiseHelper.fromError<IConnection>(`Unable to contact server. StatusCode: ${response.statusCode}, ${this.privRecognizerConfig.parameters.getProperty(PropertyId.SpeechServiceConnection_Endpoint)} Reason: ${response.reason}`);
                    }
                });
            });

        this.privConnectionLoop = this.startMessageLoop();
        return this.privDialogConnectionPromise;
    }

    private receiveDialogMessageOverride = (): Promise<IConnection> => {

        // we won't rely on the cascading promises of the connection since we want to continually be available to receive messages
        const communicationCustodian: Deferred<IConnection> = new Deferred<IConnection>();

        this.fetchDialogConnection().on((connection: IConnection): Promise<IConnection> => {
            return connection.read()
                .onSuccessContinueWithPromise((message: ConnectionMessage): Promise<IConnection> => {
                    const isDisposed: boolean = this.isDisposed();
                    const terminateMessageLoop = (!this.isDisposed() && this.terminateMessageLoop);
                    if (isDisposed || terminateMessageLoop) {
                        // We're done.
                        communicationCustodian.resolve(undefined);
                        return PromiseHelper.fromResult<IConnection>(undefined);
                    }

                    if (!message) {
                        return this.receiveDialogMessageOverride();
                    }

                    const connectionMessage = SpeechConnectionMessage.fromConnectionMessage(message);

                    switch (connectionMessage.path.toLowerCase()) {
                        case "turn.start":
                            {
                                const turnRequestId = connectionMessage.requestId.toUpperCase();
                                const audioSessionReqId = this.privDialogRequestSession.requestId.toUpperCase();

                                // turn started by the service
                                if (turnRequestId !== audioSessionReqId) {
                                    this.privTurnStateManager.StartTurn(turnRequestId);
                                } else {
                                    this.privDialogRequestSession.onServiceTurnStartResponse();
                                }
                            }
                            break;
                        case "speech.startdetected":
                            const speechStartDetected: SpeechDetected = SpeechDetected.fromJSON(connectionMessage.textBody);

                            const speechStartEventArgs = new RecognitionEventArgs(speechStartDetected.Offset, this.privDialogRequestSession.sessionId);

                            if (!!this.privRecognizer.speechStartDetected) {
                                this.privRecognizer.speechStartDetected(this.privRecognizer, speechStartEventArgs);
                            }

                            break;
                        case "speech.enddetected":

                            let json: string;

                            if (connectionMessage.textBody.length > 0) {
                                json = connectionMessage.textBody;
                            } else {
                                // If the request was empty, the JSON returned is empty.
                                json = "{ Offset: 0 }";
                            }

                            const speechStopDetected: SpeechDetected = SpeechDetected.fromJSON(json);

                            this.privDialogRequestSession.onServiceRecognized(speechStopDetected.Offset + this.privDialogRequestSession.currentTurnAudioOffset);

                            const speechStopEventArgs = new RecognitionEventArgs(speechStopDetected.Offset + this.privDialogRequestSession.currentTurnAudioOffset, this.privDialogRequestSession.sessionId);

                            if (!!this.privRecognizer.speechEndDetected) {
                                this.privRecognizer.speechEndDetected(this.privRecognizer, speechStopEventArgs);
                            }
                            break;

                        case "turn.end":
                            {
                                const turnEndRequestId = connectionMessage.requestId.toUpperCase();

                                const audioSessionReqId = this.privDialogRequestSession.requestId.toUpperCase();

                                // turn started by the service
                                if (turnEndRequestId !== audioSessionReqId) {
                                    this.privTurnStateManager.CompleteTurn(turnEndRequestId);
                                } else {
                                    // Audio session turn

                                    const sessionStopEventArgs: SessionEventArgs = new SessionEventArgs(this.privDialogRequestSession.sessionId);
                                    this.privDialogRequestSession.onServiceTurnEndResponse(false);

                                    if (this.privDialogRequestSession.isSpeechEnded) {
                                        if (!!this.privRecognizer.sessionStopped) {
                                            this.privRecognizer.sessionStopped(this.privRecognizer, sessionStopEventArgs);
                                        }
                                    }

                                    // report result to promise.
                                    if (!!this.privSuccessCallback && this.privLastResult) {
                                        try {
                                            this.privSuccessCallback(this.privLastResult);
                                            this.privLastResult = null;
                                        } catch (e) {
                                            if (!!this.privErrorCallback) {
                                                this.privErrorCallback(e);
                                            }
                                        }
                                        // Only invoke the call back once.
                                        // and if it's successful don't invoke the
                                        // error after that.
                                        this.privSuccessCallback = undefined;
                                        this.privErrorCallback = undefined;
                                    }
                                }
                            }
                            break;

                        default:
                            if (!this.processTypeSpecificMessages(connectionMessage)) {
                                if (!!this.serviceEvents) {
                                    this.serviceEvents.onEvent(new ServiceEvent(connectionMessage.path.toLowerCase(), connectionMessage.textBody));
                                }
                            }
                    }

                    return this.receiveDialogMessageOverride();
                });
        }, (error: string) => {
            this.terminateMessageLoop = true;
            communicationCustodian.resolve(undefined);
            return PromiseHelper.fromResult<IConnection>(undefined);
        });

        return communicationCustodian.promise();
    }

    private startMessageLoop(): Promise<IConnection> {

        this.terminateMessageLoop = false;

        const messageRetrievalPromise = this.receiveDialogMessageOverride();

        return messageRetrievalPromise.on((r: IConnection) => {
            return true;
        }, (error: string) => {
            this.cancelRecognition(this.privDialogRequestSession.sessionId, this.privDialogRequestSession.requestId, CancellationReason.Error, CancellationErrorCode.RuntimeError, error);
        });
    }

    // Takes an established websocket connection to the endpoint and sends speech configuration information.
    private configConnection(): Promise<IConnection> {
        if (this.privConnectionConfigPromise) {
            if (this.privConnectionConfigPromise.result().isCompleted &&
                (this.privConnectionConfigPromise.result().isError
                    || this.privConnectionConfigPromise.result().result.state() === ConnectionState.Disconnected)) {

                this.privConnectionConfigPromise = null;
                return this.configConnection();
            } else {
                return this.privConnectionConfigPromise;
            }
        }

        if (this.terminateMessageLoop) {
            this.terminateMessageLoop = false;
            return PromiseHelper.fromError(`Connection to service terminated.`);
        }

        this.privConnectionConfigPromise = this.dialogConnectImpl().onSuccessContinueWithPromise((connection: IConnection): Promise<IConnection> => {
            return this.sendSpeechServiceConfig(connection, this.privDialogRequestSession, this.privRecognizerConfig.SpeechServiceConfig.serialize())
                .onSuccessContinueWithPromise((_: boolean) => {
                    return this.sendAgentConfig(connection).onSuccessContinueWith((_: boolean) => {
                        return connection;
                    });
                });
        });

        return this.privConnectionConfigPromise;
    }

    private fetchDialogConnection = (): Promise<IConnection> => {
        return this.configConnection();
    }

    private sendPreAudioMessages(): void {
        this.fetchDialogConnection().onSuccessContinueWith((connection: IConnection): void => {
            this.sendAgentContext(connection);
            this.sendWaveHeader(connection);
        });
    }

    private sendAgentConfig = (connection: IConnection): Promise<boolean> => {
        if (this.agentConfig && !this.agentConfigSent) {

            if (this.privRecognizerConfig.parameters.getProperty(PropertyId.Conversation_DialogType) === "custom_commands") {
                const config = this.agentConfig.get();
                config.botInfo.commandsCulture = this.privRecognizerConfig.parameters.getProperty(PropertyId.SpeechServiceConnection_RecoLanguage, "en-us");
                this.agentConfig.set(config);
            }
            const agentConfigJson = this.agentConfig.toJsonString();

            // guard against sending this multiple times on one connection
            this.agentConfigSent = true;

            return connection.send(new SpeechConnectionMessage(
                MessageType.Text,
                "agent.config",
                this.privDialogRequestSession.requestId,
                "application/json",
                agentConfigJson));
        }

        return PromiseHelper.fromResult(true);
    }

    private sendAgentContext = (connection: IConnection): Promise<boolean> => {
        const guid: string = createGuid();

        const speechActivityTemplate = this.privDialogServiceConnector.properties.getProperty(PropertyId.Conversation_Speech_Activity_Template);

        const agentContext: any = {
            channelData: "",
            context: {
                interactionId: guid
            },
<<<<<<< HEAD
            messagePayload: typeof speechActivityTemplate === undefined ? undefined : speechActivityTemplate,
=======
            messagePayload: this.activityTemplate ? this.activityTemplate : undefined,
>>>>>>> 04136956
            version: 0.5
        };

        const agentContextJson = JSON.stringify(agentContext);

        return connection.send(new SpeechConnectionMessage(
            MessageType.Text,
            "speech.agent.context",
            this.privDialogRequestSession.requestId,
            "application/json",
            agentContextJson));
    }

    private fireEventForResult(serviceResult: SimpleSpeechPhrase, properties: PropertyCollection): SpeechRecognitionEventArgs {
        const resultReason: ResultReason = EnumTranslation.implTranslateRecognitionResult(serviceResult.RecognitionStatus);

        const offset: number = serviceResult.Offset + this.privDialogRequestSession.currentTurnAudioOffset;

        const result = new SpeechRecognitionResult(
            this.privDialogRequestSession.requestId,
            resultReason,
            serviceResult.DisplayText,
            serviceResult.Duration,
            offset,
            undefined,
            JSON.stringify(serviceResult),
            properties);

        const ev = new SpeechRecognitionEventArgs(result, offset, this.privDialogRequestSession.sessionId);
        return ev;
    }
}<|MERGE_RESOLUTION|>--- conflicted
+++ resolved
@@ -787,11 +787,7 @@
             context: {
                 interactionId: guid
             },
-<<<<<<< HEAD
             messagePayload: typeof speechActivityTemplate === undefined ? undefined : speechActivityTemplate,
-=======
-            messagePayload: this.activityTemplate ? this.activityTemplate : undefined,
->>>>>>> 04136956
             version: 0.5
         };
 
