--- conflicted
+++ resolved
@@ -184,32 +184,15 @@
         await this.connectImpl();
     }
 
-<<<<<<< HEAD
-    public async Speak(
-=======
-    public sendNetworkMessage(path: string, payload: string | ArrayBuffer, success?: () => void, err?: (error: string) => void): void {
+    public async sendNetworkMessage(path: string, payload: string | ArrayBuffer): Promise<void> {
         const type: MessageType = typeof payload === "string" ? MessageType.Text : MessageType.Binary;
         const contentType: string = typeof payload === "string" ? "application/json" : "";
 
-        this.fetchConnection().on((connection: IConnection) => {
-            connection.send(new SpeechConnectionMessage(type, path, this.privSynthesisTurn.requestId, contentType, payload)).on(() => {
-                if (!!success) {
-                    success();
-                }
-            }, (error: string) => {
-                if (!!err) {
-                    err(error);
-                }
-            });
-        }, (error: string) => {
-            if (!!err) {
-                err(error);
-            }
-        });
-    }
-
-    public Speak(
->>>>>>> 2f3a3544
+        const connection: IConnection = await this.fetchConnection();
+        return connection.send(new SpeechConnectionMessage(type, path, this.privSynthesisTurn.requestId, contentType, payload));
+    }
+
+    public async Speak(
         text: string,
         isSSML: boolean,
         requestId: string,
@@ -312,7 +295,6 @@
         return true;
     }
 
-<<<<<<< HEAD
     protected async receiveMessage(): Promise<void> {
         try {
             const connection: IConnection = await this.fetchConnection();
@@ -352,92 +334,6 @@
                             && !!connectionMessage.binaryBody) {
                             this.privSynthesisTurn.onAudioChunkReceived(connectionMessage.binaryBody);
                             if (!!this.privSpeechSynthesizer.synthesizing) {
-=======
-    protected receiveMessage = (): Promise<IConnection> => {
-        return this.fetchConnection().on((connection: IConnection): Promise<IConnection> => {
-            return connection.read()
-                .onSuccessContinueWithPromise((message: ConnectionMessage) => {
-
-                    if (this.receiveMessageOverride !== undefined) {
-                        return this.receiveMessageOverride();
-                    }
-                    if (this.privIsDisposed) {
-                        // We're done.
-                        return PromiseHelper.fromResult(undefined);
-                    }
-
-                    // indicates we are draining the queue and it came with no message;
-                    if (!message) {
-                        if (!this.privSynthesisTurn.isSynthesizing) {
-                            return PromiseHelper.fromResult(true);
-                        } else {
-                            return this.receiveMessage();
-                        }
-                    }
-
-                    this.privServiceHasSentMessage = true;
-
-                    const connectionMessage = SpeechConnectionMessage.fromConnectionMessage(message);
-
-                    if (connectionMessage.requestId.toLowerCase() === this.privSynthesisTurn.requestId.toLowerCase()) {
-                        switch (connectionMessage.path.toLowerCase()) {
-                            case "turn.start":
-                                this.privSynthesisTurn.onServiceTurnStartResponse();
-                                break;
-                            case "response":
-                                this.privSynthesisTurn.onServiceResponseMessage(connectionMessage.textBody);
-                                break;
-                            case "audio":
-                                if (this.privSynthesisTurn.streamId.toLowerCase() === connectionMessage.streamId.toLowerCase()
-                                    && !!connectionMessage.binaryBody) {
-                                    this.privSynthesisTurn.onAudioChunkReceived(connectionMessage.binaryBody);
-                                    if (!!this.privSpeechSynthesizer.synthesizing) {
-                                        try {
-                                            const audioWithHeader = SynthesisAdapterBase.addHeader(connectionMessage.binaryBody, this.privSynthesisTurn.audioOutputFormat);
-                                            const ev: SpeechSynthesisEventArgs = new SpeechSynthesisEventArgs(
-                                                new SpeechSynthesisResult(
-                                                    this.privSynthesisTurn.requestId,
-                                                    ResultReason.SynthesizingAudio,
-                                                    audioWithHeader));
-                                            this.privSpeechSynthesizer.synthesizing(this.privSpeechSynthesizer, ev);
-                                        } catch (error) {
-                                            // Not going to let errors in the event handler
-                                            // trip things up.
-                                        }
-                                    }
-                                    if (this.privSessionAudioDestination !== undefined) {
-                                        this.privSessionAudioDestination.write(connectionMessage.binaryBody);
-                                    }
-                                }
-                                break;
-                            case "audio.metadata":
-                                const metadataList = SynthesisAudioMetadata.fromJSON(connectionMessage.textBody).Metadata;
-                                for (const metadata of metadataList) {
-                                    if (metadata.Type.toLowerCase() === "WordBoundary".toLowerCase()) {
-
-                                        this.privSynthesisTurn.onWordBoundaryEvent(metadata.Data.text.Text);
-
-                                        const ev: SpeechSynthesisWordBoundaryEventArgs = new SpeechSynthesisWordBoundaryEventArgs(
-                                            metadata.Data.Offset,
-                                            metadata.Data.text.Text,
-                                            metadata.Data.text.Length,
-                                            this.privSynthesisTurn.currentTextOffset);
-
-                                        if (!!this.privSpeechSynthesizer.wordBoundary) {
-                                            try {
-                                                this.privSpeechSynthesizer.wordBoundary(this.privSpeechSynthesizer, ev);
-                                            } catch (error) {
-                                                // Not going to let errors in the event handler
-                                                // trip things up.
-                                            }
-                                        }
-                                    }
-                                }
-                                break;
-                            case "turn.end":
-                                this.privSynthesisTurn.onServiceTurnEndResponse();
-                                let result: SpeechSynthesisResult;
->>>>>>> 2f3a3544
                                 try {
                                     const audioWithHeader = SynthesisAdapterBase.addHeader(connectionMessage.binaryBody, this.privSynthesisTurn.audioOutputFormat);
                                     const ev: SpeechSynthesisEventArgs = new SpeechSynthesisEventArgs(
