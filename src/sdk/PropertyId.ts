--- conflicted
+++ resolved
@@ -195,7 +195,6 @@
      */
     LanguageUnderstandingServiceResponse_JsonResult,
 
-<<<<<<< HEAD
     /**
      * Identifier used to connect to the backend service.
      * @member PropertyId.Conversation_ApplicationId
@@ -218,8 +217,8 @@
      * From Id to add to speech recognition activities.
      * @member PropertyId.Conversation_From_Id
      */
-    Conversation_From_Id
-=======
+    Conversation_From_Id,
+
    /**
     * The URL string built from speech configuration.
     * This property is intended to be read-only. The SDK is using it internally.
@@ -283,5 +282,4 @@
     */
     SpeechServiceResponse_TranslationRequestStablePartialResult,
 
->>>>>>> 2a1f238d
 }