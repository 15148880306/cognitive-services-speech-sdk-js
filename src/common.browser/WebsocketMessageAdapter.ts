// Copyright (c) Microsoft Corporation. All rights reserved.
// Licensed under the MIT license.

import {
    ArgumentNullError,
    ConnectionClosedEvent,
    ConnectionErrorEvent,
    ConnectionEstablishedEvent,
    ConnectionEvent,
    ConnectionMessage,
    ConnectionMessageReceivedEvent,
    ConnectionMessageSentEvent,
    ConnectionOpenResponse,
    ConnectionStartEvent,
    ConnectionState,
    Deferred,
    Events,
    EventSource,
    IWebsocketMessageFormatter,
    MessageType,
    Queue,
    RawWebsocketMessage,
} from "../common/Exports";
import { ProxyInfo } from "./ProxyInfo";

// Node.JS specific web socket / browser support.
import ws from "ws";
import { CertCheckAgent } from "./CertChecks";

interface ISendItem {
    Message: ConnectionMessage;
    RawWebsocketMessage: RawWebsocketMessage;
    sendStatusDeferral: Deferred<void>;
}

export class WebsocketMessageAdapter {
    private privConnectionState: ConnectionState;
    private privMessageFormatter: IWebsocketMessageFormatter;
    private privWebsocketClient: WebSocket | ws;

    private privSendMessageQueue: Queue<ISendItem>;
    private privReceivingMessageQueue: Queue<ConnectionMessage>;
    private privConnectionEstablishDeferral: Deferred<ConnectionOpenResponse>;
    private privCertificateValidatedDeferral: Deferred<void>;
    private privDisconnectDeferral: Deferred<void>;
    private privConnectionEvents: EventSource<ConnectionEvent>;
    private privConnectionId: string;
    private privUri: string;
    private proxyInfo: ProxyInfo;
    private privHeaders: { [key: string]: string; };
    private privLastErrorReceived: string;

    public static forceNpmWebSocket: boolean = false;

    public constructor(
        uri: string,
        connectionId: string,
        messageFormatter: IWebsocketMessageFormatter,
        proxyInfo: ProxyInfo,
        headers: { [key: string]: string; }) {

        if (!uri) {
            throw new ArgumentNullError("uri");
        }

        if (!messageFormatter) {
            throw new ArgumentNullError("messageFormatter");
        }

        this.proxyInfo = proxyInfo;
        this.privConnectionEvents = new EventSource<ConnectionEvent>();
        this.privConnectionId = connectionId;
        this.privMessageFormatter = messageFormatter;
        this.privConnectionState = ConnectionState.None;
        this.privUri = uri;
        this.privHeaders = headers;
        this.privLastErrorReceived = "";
    }

    public get state(): ConnectionState {
        return this.privConnectionState;
    }

    public open = (): Promise<ConnectionOpenResponse> => {
        if (this.privConnectionState === ConnectionState.Disconnected) {
            return Promise.reject<ConnectionOpenResponse>(`Cannot open a connection that is in ${this.privConnectionState} state`);
        }

        if (this.privConnectionEstablishDeferral) {
            return this.privConnectionEstablishDeferral.promise;
        }

        this.privConnectionEstablishDeferral = new Deferred<ConnectionOpenResponse>();
        this.privCertificateValidatedDeferral = new Deferred<void>();

        this.privConnectionState = ConnectionState.Connecting;

        try {

            if (typeof WebSocket !== "undefined" && !WebsocketMessageAdapter.forceNpmWebSocket) {
                // Browser handles cert checks.
                this.privCertificateValidatedDeferral.resolve();

                this.privWebsocketClient = new WebSocket(this.privUri);
            } else {
<<<<<<< HEAD
                if (this.proxyInfo !== undefined &&
                    this.proxyInfo.HostName !== undefined &&
                    this.proxyInfo.Port > 0) {
                    const httpProxyOptions: HttpsProxyAgent.HttpsProxyAgentOptions = {
                        host: this.proxyInfo.HostName,
                        port: this.proxyInfo.Port,
                    };

                    if (undefined !== this.proxyInfo.UserName) {
                        httpProxyOptions.headers = {
                            "Proxy-Authentication": "Basic " + new Buffer(this.proxyInfo.UserName + ":" + (this.proxyInfo.Password === undefined) ? "" : this.proxyInfo.Password).toString("base64"),
                        };
                        if (enableOCSP) {
                            httpProxyOptions.headers.requestOCSP = "true";
                        }
                    }

                    const httpProxyAgent: HttpsProxyAgent = new HttpsProxyAgent(httpProxyOptions);
                    const httpsOptions: http.RequestOptions = { agent: httpProxyAgent, headers: this.privHeaders };

                    this.privWebsocketClient = new ws(this.privUri, httpsOptions as ws.ClientOptions);

                    // Register to be notified when WebSocket upgrade happens so we can check the validity of the
                    // Certificate.
                    if (enableOCSP) {
                        this.privWebsocketClient.addListener("upgrade", (e: http.IncomingMessage): void => {
                            const tlsSocket: tls.TLSSocket = e.socket as tls.TLSSocket;
                            const peer: tls.DetailedPeerCertificate = tlsSocket.getPeerCertificate(true);

                            // Cork the socket until we know if the cert is good.
                            tlsSocket.cork();

                            ocsp.check({
                                cert: peer.raw,
                                httpOptions: httpsOptions,
                                issuer: peer.issuerCertificate.raw,
                            }, (error: Error, res: any): void => {
                                if (error) {
                                    this.privCertificateValidatedDeferral.reject(error.message);
                                    tlsSocket.destroy(error);
                                } else {
                                    this.privCertificateValidatedDeferral.resolve();
                                    tlsSocket.uncork();
                                }
                            });
                        });
                    } else {
                        this.privCertificateValidatedDeferral.resolve();
                    }

                } else {
                    const options: ws.ClientOptions = { headers: this.privHeaders };
                    // The ocsp library will handle validation for us and fail the connection if needed.
                    this.privCertificateValidatedDeferral.resolve();
                    if (enableOCSP) {
                        options.agent = new ocsp.Agent({});
                    }
                    this.privWebsocketClient = new ws(this.privUri, options);
                }
=======
                const options: ws.ClientOptions = { headers: this.privHeaders };
                // The ocsp library will handle validation for us and fail the connection if needed.
                this.privCertificateValidatedDeferral.resolve(true);
                const checkAgent: CertCheckAgent = new CertCheckAgent(this.proxyInfo);

                options.agent = checkAgent.GetAgent();
                this.privWebsocketClient = new ws(this.privUri, options);
>>>>>>> fc9f3f6d
            }

            this.privWebsocketClient.binaryType = "arraybuffer";
            this.privReceivingMessageQueue = new Queue<ConnectionMessage>();
            this.privDisconnectDeferral = new Deferred<void>();
            this.privSendMessageQueue = new Queue<ISendItem>();
            this.processSendQueue().catch();
        } catch (error) {
            this.privConnectionEstablishDeferral.resolve(new ConnectionOpenResponse(500, error));
            return this.privConnectionEstablishDeferral.promise;
        }

        this.onEvent(new ConnectionStartEvent(this.privConnectionId, this.privUri));

        this.privWebsocketClient.onopen = (e: { target: WebSocket | ws }) => {
            this.privCertificateValidatedDeferral.promise.then((): void => {
                this.privConnectionState = ConnectionState.Connected;
                this.onEvent(new ConnectionEstablishedEvent(this.privConnectionId));
                this.privConnectionEstablishDeferral.resolve(new ConnectionOpenResponse(200, ""));
            }, (error: string): void => {
                this.privConnectionEstablishDeferral.reject(error);
            });
        };

        this.privWebsocketClient.onerror = (e: { error: any; message: string; type: string; target: WebSocket | ws }) => {
            this.onEvent(new ConnectionErrorEvent(this.privConnectionId, e.message, e.type));
            this.privLastErrorReceived = e.message;
        };

        this.privWebsocketClient.onclose = (e: { wasClean: boolean; code: number; reason: string; target: WebSocket | ws }) => {
            if (this.privConnectionState === ConnectionState.Connecting) {
                this.privConnectionState = ConnectionState.Disconnected;
                // this.onEvent(new ConnectionEstablishErrorEvent(this.connectionId, e.code, e.reason));
                this.privConnectionEstablishDeferral.resolve(new ConnectionOpenResponse(e.code, e.reason + " " + this.privLastErrorReceived));
            } else {
                this.onEvent(new ConnectionClosedEvent(this.privConnectionId, e.code, e.reason));
            }

            this.onClose(e.code, e.reason).catch();
        };

        this.privWebsocketClient.onmessage = (e: { data: ws.Data; type: string; target: WebSocket | ws }) => {
            const networkReceivedTime = new Date().toISOString();
            if (this.privConnectionState === ConnectionState.Connected) {
                const deferred = new Deferred<ConnectionMessage>();
                // let id = ++this.idCounter;
                this.privReceivingMessageQueue.enqueueFromPromise(deferred.promise);
                if (e.data instanceof ArrayBuffer) {
                    const rawMessage = new RawWebsocketMessage(MessageType.Binary, e.data);
                    this.privMessageFormatter
                        .toConnectionMessage(rawMessage)
                        .then((connectionMessage: ConnectionMessage) => {
                            this.onEvent(new ConnectionMessageReceivedEvent(this.privConnectionId, networkReceivedTime, connectionMessage));
                            deferred.resolve(connectionMessage);
                        }, (error: string) => {
                            // TODO: Events for these ?
                            deferred.reject(`Invalid binary message format. Error: ${error}`);
                        });
                } else {
                    const rawMessage = new RawWebsocketMessage(MessageType.Text, e.data);
                    this.privMessageFormatter
                        .toConnectionMessage(rawMessage)
                        .then((connectionMessage: ConnectionMessage) => {
                            this.onEvent(new ConnectionMessageReceivedEvent(this.privConnectionId, networkReceivedTime, connectionMessage));
                            deferred.resolve(connectionMessage);
                        }, (error: string) => {
                            // TODO: Events for these ?
                            deferred.reject(`Invalid text message format. Error: ${error}`);
                        });
                }
            }
        };

        return this.privConnectionEstablishDeferral.promise;
    }

    public send = (message: ConnectionMessage): Promise<void> => {
        if (this.privConnectionState !== ConnectionState.Connected) {
            return Promise.reject(`Cannot send on connection that is in ${ConnectionState[this.privConnectionState]} state`);
        }

        const messageSendStatusDeferral = new Deferred<void>();
        const messageSendDeferral = new Deferred<ISendItem>();

        this.privSendMessageQueue.enqueueFromPromise(messageSendDeferral.promise);

        this.privMessageFormatter
            .fromConnectionMessage(message)
            .then((rawMessage: RawWebsocketMessage) => {
                messageSendDeferral.resolve({
                    Message: message,
                    RawWebsocketMessage: rawMessage,
                    sendStatusDeferral: messageSendStatusDeferral,
                });
            }, (error: string) => {
                messageSendDeferral.reject(`Error formatting the message. ${error}`);
            });

        return messageSendStatusDeferral.promise;
    }

    public read = (): Promise<ConnectionMessage> => {
        if (this.privConnectionState !== ConnectionState.Connected) {
            return Promise.reject<ConnectionMessage>(`Cannot read on connection that is in ${this.privConnectionState} state`);
        }

        return this.privReceivingMessageQueue.dequeue();
    }

    public close = (reason?: string): Promise<void> => {
        if (this.privWebsocketClient) {
            if (this.privConnectionState !== ConnectionState.Disconnected) {
                this.privWebsocketClient.close(1000, reason ? reason : "Normal closure by client");
            }
        } else {
            return Promise.resolve();
        }

        return this.privDisconnectDeferral.promise;
    }

    public get events(): EventSource<ConnectionEvent> {
        return this.privConnectionEvents;
    }

    private sendRawMessage = (sendItem: ISendItem): Promise<void> => {
        try {
            // indicates we are draining the queue and it came with no message;
            if (!sendItem) {
                return Promise.resolve();
            }

            this.onEvent(new ConnectionMessageSentEvent(this.privConnectionId, new Date().toISOString(), sendItem.Message));

            // add a check for the ws readystate in order to stop the red console error 'WebSocket is already in CLOSING or CLOSED state' appearing
            if (this.isWebsocketOpen) {
                this.privWebsocketClient.send(sendItem.RawWebsocketMessage.payload);
            } else {
                return Promise.reject("websocket send error: Websocket not ready " + this.privConnectionId + " " + new Error().stack);
            }
            return Promise.resolve();

        } catch (e) {
            return Promise.reject(`websocket send error: ${e}`);
        }
    }

    private async onClose(code: number, reason: string): Promise<void> {
        const closeReason = `Connection closed. ${code}: ${reason}`;
        this.privConnectionState = ConnectionState.Disconnected;
        this.privDisconnectDeferral.resolve();
        await this.privReceivingMessageQueue.dispose(reason);
        await this.privReceivingMessageQueue.drainAndDispose((pendingReceiveItem: ConnectionMessage) => {
            // TODO: Events for these ?
            // Logger.instance.onEvent(new LoggingEvent(LogType.Warning, null, `Failed to process received message. Reason: ${closeReason}, Message: ${JSON.stringify(pendingReceiveItem)}`));
        }, closeReason);

        await this.privSendMessageQueue.drainAndDispose((pendingSendItem: ISendItem) => {
            pendingSendItem.sendStatusDeferral.reject(closeReason);
        }, closeReason);
    }

    private async processSendQueue(): Promise<void> {
        const itemToSend: Promise<ISendItem> = this.privSendMessageQueue.dequeue();
        const sendItem: ISendItem = await itemToSend;
        // indicates we are draining the queue and it came with no message;
        if (!sendItem) {
            return;
        }

        try {
            await this.sendRawMessage(sendItem);
            sendItem.sendStatusDeferral.resolve();
        } catch (sendError) {
            sendItem.sendStatusDeferral.reject(sendError);
        }
        await this.processSendQueue();
    }

    private onEvent = (event: ConnectionEvent): void => {
        this.privConnectionEvents.onEvent(event);
        Events.instance.onEvent(event);
    }

    private get isWebsocketOpen(): boolean {
        return this.privWebsocketClient && this.privWebsocketClient.readyState === this.privWebsocketClient.OPEN;
    }

}<|MERGE_RESOLUTION|>--- conflicted
+++ resolved
@@ -103,67 +103,6 @@
 
                 this.privWebsocketClient = new WebSocket(this.privUri);
             } else {
-<<<<<<< HEAD
-                if (this.proxyInfo !== undefined &&
-                    this.proxyInfo.HostName !== undefined &&
-                    this.proxyInfo.Port > 0) {
-                    const httpProxyOptions: HttpsProxyAgent.HttpsProxyAgentOptions = {
-                        host: this.proxyInfo.HostName,
-                        port: this.proxyInfo.Port,
-                    };
-
-                    if (undefined !== this.proxyInfo.UserName) {
-                        httpProxyOptions.headers = {
-                            "Proxy-Authentication": "Basic " + new Buffer(this.proxyInfo.UserName + ":" + (this.proxyInfo.Password === undefined) ? "" : this.proxyInfo.Password).toString("base64"),
-                        };
-                        if (enableOCSP) {
-                            httpProxyOptions.headers.requestOCSP = "true";
-                        }
-                    }
-
-                    const httpProxyAgent: HttpsProxyAgent = new HttpsProxyAgent(httpProxyOptions);
-                    const httpsOptions: http.RequestOptions = { agent: httpProxyAgent, headers: this.privHeaders };
-
-                    this.privWebsocketClient = new ws(this.privUri, httpsOptions as ws.ClientOptions);
-
-                    // Register to be notified when WebSocket upgrade happens so we can check the validity of the
-                    // Certificate.
-                    if (enableOCSP) {
-                        this.privWebsocketClient.addListener("upgrade", (e: http.IncomingMessage): void => {
-                            const tlsSocket: tls.TLSSocket = e.socket as tls.TLSSocket;
-                            const peer: tls.DetailedPeerCertificate = tlsSocket.getPeerCertificate(true);
-
-                            // Cork the socket until we know if the cert is good.
-                            tlsSocket.cork();
-
-                            ocsp.check({
-                                cert: peer.raw,
-                                httpOptions: httpsOptions,
-                                issuer: peer.issuerCertificate.raw,
-                            }, (error: Error, res: any): void => {
-                                if (error) {
-                                    this.privCertificateValidatedDeferral.reject(error.message);
-                                    tlsSocket.destroy(error);
-                                } else {
-                                    this.privCertificateValidatedDeferral.resolve();
-                                    tlsSocket.uncork();
-                                }
-                            });
-                        });
-                    } else {
-                        this.privCertificateValidatedDeferral.resolve();
-                    }
-
-                } else {
-                    const options: ws.ClientOptions = { headers: this.privHeaders };
-                    // The ocsp library will handle validation for us and fail the connection if needed.
-                    this.privCertificateValidatedDeferral.resolve();
-                    if (enableOCSP) {
-                        options.agent = new ocsp.Agent({});
-                    }
-                    this.privWebsocketClient = new ws(this.privUri, options);
-                }
-=======
                 const options: ws.ClientOptions = { headers: this.privHeaders };
                 // The ocsp library will handle validation for us and fail the connection if needed.
                 this.privCertificateValidatedDeferral.resolve(true);
@@ -171,7 +110,6 @@
 
                 options.agent = checkAgent.GetAgent();
                 this.privWebsocketClient = new ws(this.privUri, options);
->>>>>>> fc9f3f6d
             }
 
             this.privWebsocketClient.binaryType = "arraybuffer";
