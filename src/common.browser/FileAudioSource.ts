--- conflicted
+++ resolved
@@ -54,15 +54,11 @@
         return this.privAudioFormatPromise;
     }
 
-<<<<<<< HEAD
+    public get blob(): Promise<Blob | Buffer> {
+        return Promise.resolve(this.privFile);
+    }
+
     public turnOn = (): Promise<void> => {
-=======
-    public get blob(): Promise<Blob | Buffer> {
-        return PromiseHelper.fromResult(this.privFile);
-    }
-
-    public turnOn = (): Promise<boolean> => {
->>>>>>> e8d024cf
         if (typeof FileReader === "undefined") {
             const errorMsg = "Browser does not support FileReader.";
             this.onEvent(new AudioSourceErrorEvent(errorMsg, "")); // initialization error - no streamid at this point
