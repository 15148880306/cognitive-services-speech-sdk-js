--- conflicted
+++ resolved
@@ -380,11 +380,7 @@
 
         const audioBuffer = new ArrayBuffer(320);
         const audioReadLoop = (audioStream: PullAudioOutputStream, done: jest.DoneCallback) => {
-<<<<<<< HEAD
-            audioStream.read().then((audioBuffer: ArrayBuffer) => {
-=======
-            audioStream.read(audioBuffer).on((bytesRead: number) => {
->>>>>>> e8d024cf
+            audioStream.read(audioBuffer).then((bytesRead: number) => {
                 try {
                     if (bytesRead === 0) {
                         PostDoneTest(done, 2000);
@@ -465,11 +461,7 @@
 
         const audioBuffer = new ArrayBuffer(320);
         const audioReadLoop = (audioStream: PullAudioOutputStream, done: jest.DoneCallback) => {
-<<<<<<< HEAD
-            audioStream.read().then((audioBuffer: ArrayBuffer) => {
-=======
-            audioStream.read(audioBuffer).on((bytesRead: number) => {
->>>>>>> e8d024cf
+            audioStream.read(audioBuffer).then((bytesRead: number) => {
                 try {
                     if (bytesRead === 0) {
                         PostDoneTest(done, 2000);
