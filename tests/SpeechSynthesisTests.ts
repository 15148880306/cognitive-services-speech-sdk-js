--- conflicted
+++ resolved
@@ -5,15 +5,11 @@
 import * as request from "request";
 import * as sdk from "../microsoft.cognitiveservices.speech.sdk";
 import { ConsoleLoggingListener, WebsocketMessageAdapter } from "../src/common.browser/Exports";
-<<<<<<< HEAD
 import {
     Events,
     EventType,
     InvalidOperationError
 } from "../src/common/Exports";
-=======
-import { Events, EventType, InvalidOperationError } from "../src/common/Exports";
->>>>>>> 33a57f26
 import { Settings } from "./Settings";
 import WaitForCondition from "./Utilities";
 
